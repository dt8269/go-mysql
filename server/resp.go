--- conflicted
+++ resolved
@@ -209,13 +209,9 @@
 			return c.writeOK(v)
 		}
 	case []*Field:
-<<<<<<< HEAD
-		return c.writeFieldList(v)
+		return c.writeFieldList(v, nil)
 	case []FieldValue:
 		return c.writeFieldValues(v)
-=======
-		return c.writeFieldList(v, nil)
->>>>>>> 7fd0cb32
 	case *Stmt:
 		return c.writePrepare(v)
 	default:
